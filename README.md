<h1 align="center">WhisperX</h1>
<p align="center">
  <a href="https://github.com/m-bain/whisperX/stargazers">
    <img src="https://img.shields.io/github/stars/m-bain/whisperX.svg?colorA=orange&colorB=orange&logo=github"
         alt="GitHub stars">
  </a>
  <a href="https://github.com/m-bain/whisperX/issues">
        <img src="https://img.shields.io/github/issues/m-bain/whisperx.svg"
             alt="GitHub issues">
  </a>
  <a href="https://github.com/m-bain/whisperX/blob/master/LICENSE">
        <img src="https://img.shields.io/github/license/m-bain/whisperX.svg"
             alt="GitHub license">
  </a>
  <a href="https://twitter.com/intent/tweet?text=&url=https%3A%2F%2Fgithub.com%2Fm-bain%2FwhisperX">
  <img src="https://img.shields.io/twitter/url/https/github.com/m-bain/whisperX.svg?style=social" alt="Twitter">
  </a>      
</p>

<p align="center">
  <a href="#what-is-it">What is it</a> •
  <a href="#setup">Setup</a> •
  <a href="#example">Example usage</a>
</p>

<img width="1216" align="center" alt="whisperx-arch" src="https://user-images.githubusercontent.com/36994049/208313881-903ab3ea-4932-45fd-b3dc-70876cddaaa2.png">



<h6 align="center">Made by Max Bain • :globe_with_meridians: <a href="https://www.maxbain.com">https://www.maxbain.com</a></h6>

<p align="left">Whisper-Based Automatic Speech Recognition (ASR) with improved timestamp accuracy using forced alignment.

</p>


<h2 align="left", id="what-is-it">What is it 🔎</h2>

This repository refines the timestamps of openAI's Whisper model via forced aligment with phoneme-based ASR models (e.g. wav2vec2.0), multilingual use-case.


**Whisper** is an ASR model [developed by OpenAI](https://github.com/openai/whisper), trained on a large dataset of diverse audio. Whilst it does produces highly accurate transcriptions, the corresponding timestamps are at the utterance-level, not per word, and can be inaccurate by several seconds.

**Phoneme-Based ASR** A suite of models finetuned to recognise the smallest unit of speech distinguishing one word from another, e.g. the element p in "tap". A popular example model is [wav2vec2.0](https://huggingface.co/facebook/wav2vec2-large-960h-lv60-self).

**Forced Alignment** refers to the process by which orthographic transcriptions are aligned to audio recordings to automatically generate phone level segmentation.

<h2 align="left" id="setup">Setup ⚙️</h2>
Install this package using

`pip install git+https://github.com/m-bain/whisperx.git`

You may also need to install ffmpeg, rust etc. Follow openAI instructions here https://github.com/openai/whisper#setup.

<h2 align="left" id="example">Example usage💬</h2>

### English

Run whisper on example segment (using default params)

    whisperx examples/sample01.wav


For increased timestamp accuracy, at the cost of higher gpu mem, use a bigger alignment model e.g.

    whisperx examples/sample01.wav --model medium.en --align_model WAV2VEC2_ASR_LARGE_LV60K_960H --output_dir examples/whisperx

Result using *WhisperX* with forced alignment to wav2vec2.0 large:

https://user-images.githubusercontent.com/36994049/208253969-7e35fe2a-7541-434a-ae91-8e919540555d.mp4

Compare this to original whisper out the box, where many transcriptions are out of sync:

https://user-images.githubusercontent.com/36994049/207743923-b4f0d537-29ae-4be2-b404-bb941db73652.mov

## Other Languages

For non-english ASR, it is best to use the `large` whisper model.

### French
    whisperx examples/sample_fr_01.wav --model large --language fr --align_model VOXPOPULI_ASR_BASE_10K_FR --output_dir examples/whisperx


https://user-images.githubusercontent.com/36994049/208298804-31c49d6f-6787-444e-a53f-e93c52706752.mov



### German
    whisperx examples/sample_de_01.wav --model large --language de --align_model VOXPOPULI_ASR_BASE_10K_DE --output_dir examples/whisperx


https://user-images.githubusercontent.com/36994049/208298811-e36002ba-3698-4731-97d4-0aebd07e0eb3.mov




### Italian
    whisperx examples/sample_it_01.wav --model large --language it --align_model VOXPOPULI_ASR_BASE_10K_IT --output_dir examples/whisperx



https://user-images.githubusercontent.com/36994049/208298819-6f462b2c-8cae-4c54-b8e1-90855794efc7.mov

### Japanese
`whisperx --model large --language ja examples/sample_ja_01.wav  --align_model jonatasgrosman/wav2vec2-large-xlsr-53-japanese --output_dir examples/whisperx --align_extend 2`

<h2 align="left" id="limitations">Limitations ⚠️</h2>

<<<<<<< HEAD

https://user-images.githubusercontent.com/19920981/208448405-60f80c0e-2715-42d8-9437-e19e6362b638.mov

<h2 align="left">Limitations ⚠️</h2>

- Not thoroughly tested, especially for non-english, results may vary -- please post issue to let me know its results on your data
=======
- Not thoroughly tested, especially for non-english, results may vary -- please post issue to let me know the results on your data
>>>>>>> cbaeb850
- Whisper normalises spoken numbers e.g. "fifty seven" to arabic numerals "57". Need to perform this normalization after alignment, so the phonemes can be aligned. Currently just ignores numbers.
- Assumes the initial whisper timestamps are accurate to some degree (within margin of 2 seconds, adjust if needed -- bigger margins more prone to alignment errors)
- Hacked this up quite quickly, there might be some errors, please raise an issue if you encounter any.

<h2 align="left" id="coming-soon">Coming Soon 🗓</h2>

[x] Multilingual init

[x] Subtitle .ass output

[ ] Automatic align model selection based on language detection


[ ] Incorporating word-level speaker diarization

[ ] Inference speedup with batch processing

<h2 align="left" id="contact">Contact</h2>

Contact maxbain[at]robots[dot]ox[dot]ac[dot]uk if using this commerically.


<h2 align="left" id="acks">Acknowledgements 🙏</h2>

Of course, this is mostly just a modification to [openAI's whisper](https://github.com/openai/whisper).
As well as accreditation to this [PyTorch tutorial on forced alignment](https://pytorch.org/tutorials/intermediate/forced_alignment_with_torchaudio_tutorial.html)


<h2 align="left" id="cite">Citation</h2>
If you use this in your research, just cite the repo,

```bibtex
@misc{bain2022whisperx,
  author = {Bain, Max},
  title = {WhisperX},
  year = {2022},
  publisher = {GitHub},
  journal = {GitHub repository},
  howpublished = {\url{https://github.com/m-bain/whisperX}},
}
```

as well as the whisper paper,

```bibtex
@article{radford2022robust,
  title={Robust speech recognition via large-scale weak supervision},
  author={Radford, Alec and Kim, Jong Wook and Xu, Tao and Brockman, Greg and McLeavey, Christine and Sutskever, Ilya},
  journal={arXiv preprint arXiv:2212.04356},
  year={2022}
}
```
and any alignment model used, e.g. wav2vec2.0.

```bibtex
@article{baevski2020wav2vec,
  title={wav2vec 2.0: A framework for self-supervised learning of speech representations},
  author={Baevski, Alexei and Zhou, Yuhao and Mohamed, Abdelrahman and Auli, Michael},
  journal={Advances in Neural Information Processing Systems},
  volume={33},
  pages={12449--12460},
  year={2020}
}
```<|MERGE_RESOLUTION|>--- conflicted
+++ resolved
@@ -104,18 +104,12 @@
 ### Japanese
 `whisperx --model large --language ja examples/sample_ja_01.wav  --align_model jonatasgrosman/wav2vec2-large-xlsr-53-japanese --output_dir examples/whisperx --align_extend 2`
 
-<h2 align="left" id="limitations">Limitations ⚠️</h2>
-
-<<<<<<< HEAD
 
 https://user-images.githubusercontent.com/19920981/208448405-60f80c0e-2715-42d8-9437-e19e6362b638.mov
 
-<h2 align="left">Limitations ⚠️</h2>
+<h2 align="left" id="limitations">Limitations ⚠️</h2>
 
-- Not thoroughly tested, especially for non-english, results may vary -- please post issue to let me know its results on your data
-=======
 - Not thoroughly tested, especially for non-english, results may vary -- please post issue to let me know the results on your data
->>>>>>> cbaeb850
 - Whisper normalises spoken numbers e.g. "fifty seven" to arabic numerals "57". Need to perform this normalization after alignment, so the phonemes can be aligned. Currently just ignores numbers.
 - Assumes the initial whisper timestamps are accurate to some degree (within margin of 2 seconds, adjust if needed -- bigger margins more prone to alignment errors)
 - Hacked this up quite quickly, there might be some errors, please raise an issue if you encounter any.
